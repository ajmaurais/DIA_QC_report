--- conflicted
+++ resolved
@@ -388,19 +388,10 @@
 
         fixed_vars[var] = fixed_var
 
-<<<<<<< HEAD
-df_wide = df_pc.pivot_table(index=['modifiedSequence', 'precursorCharge'],
-                            columns="replicateId", values='{quant_col}')
-n_precursors = len(df_wide.index)
-df_wide = df_wide.dropna()
-n_overlapping = len(df_wide.index)
-n_reps = len(df_wide.columns)
-=======
         if fixed_var in new_vars_count:
             new_vars_count[fixed_var] += 1
         else:
             new_vars_count[fixed_var] = 1
->>>>>>> 043bece7
 
     # Fix duplicated fixed var names
     for var, count in new_vars_count.items():
@@ -411,18 +402,9 @@
                     fixed_vars[var_name] += f'_{i}'
                     i += 1
 
-<<<<<<< HEAD
-elif n_reps <= 1:
-    print('Can not perform PC analysis! Only 1 replicate.')
-
-else:
-    # do pc analysis
-    pc, pc_var = pc_matrix(df_wide)
-=======
     assert len(fixed_vars) == len(set(fixed_vars.values()))
 
     return fixed_vars
->>>>>>> 043bece7
 
 
 def pca_tab_layout(meta_vars, plot_fxn):
