
import sys
import argparse
import sqlite3
import os
from datetime import datetime

from .submodules.normalization import MedianNormalizer, DirectlfqNormalizer
from .submodules.dia_db_utils import METADATA_TIME_FORMAT
from .submodules.dia_db_utils import update_meta_value
from .submodules.dia_db_utils import check_schema_version
from .submodules.dia_db_utils import mark_all_reps_includced, mark_reps_skipped
from .submodules.logger import LOGGER

COMMAND_DESCRIPTION = 'Perform DirectLFQ or median normalization on batch database.'

<<<<<<< HEAD
def main():
    parser = argparse.ArgumentParser(description='Perform DirectLFQ or median normalization on batch database.')
    norm_settings = parser.add_argument_group('Normalization settings')
    norm_settings.add_argument('-m', '--method', choices=['DirectLFQ', 'median'], default='DirectLFQ',
                               help='Normalization method to use. Default is "DirectLFQ"')
    norm_settings.add_argument('--keepMissing', default=False, action='store_true', dest='keep_missing',
                               help="Don't exclude precursors which are missing in 1 or more "
                                    "replicates from normalization. This option is only compabable "
                                    "with median normalization.")
=======

def parse_args(argv, prog=None):
    parser = argparse.ArgumentParser(prog=prog, description=COMMAND_DESCRIPTION)
    parser.add_argument('-m', '--method', choices=['DirectLFQ', 'median'], default='DirectLFQ',
                        help='Normalization method to use. Default is "DirectLFQ"')
>>>>>>> 768f1cbb
    exclude_args = parser.add_argument_group('Filter replicates',
                                             'Add replicates or projects to exclude from normalization. '
                                             'The replicates.includeRep value will simply be set to FALSE '
                                             'the replicate will not be deleted from the database.')
    exclude_args.add_argument('-x', '--excludeRep', action='append', default=[],
                              help='Add replicate to exclude from normalization.')
    exclude_args.add_argument('-p', '--excludeProject', action='append', default=[],
                              help='Exclude project from normalization.')
    exclude_args.add_argument('-a', '--useAll', action='store_true', default=False,
                              help='Use all replicates for normalization and set all '
                                    'replicates.includeRep values to TRUE.')
    parser.add_argument('db', help='Path to sqlite batch/qc database.')

    return parser.parse_args(argv)


def _main(args):
    '''
    Actual main method. `args` Should be initialized argparse namespace.
    '''

    exclude_reps = sum([len(args.excludeRep), len(args.excludeProject)]) > 0
    if exclude_reps and args.useAll:
        LOGGER.error('exclude Rep/Project and --useAll arguments conflict!')
        sys.exit(1)

    if os.path.isfile(args.db):
        conn = sqlite3.connect(args.db)
    else:
        LOGGER.error(f'Database file ({args.db}) does not exist!')
        sys.exit(1)

    # check database version
    if not check_schema_version(conn):
        sys.exit(1)

    # remove replicates if applicable
    if exclude_reps:
        if not mark_reps_skipped(conn, reps=args.excludeRep,
                                 projects=args.excludeProject):
            sys.exit(1)

    if args.useAll:
        mark_all_reps_includced(conn)

    # init normalization manager
    if args.method == 'median':
        norm_manager = MedianNormalizer(conn, keep_na=args.keep_missing)
        precursor_normalization_method = 'median'
        protein_normalization_method = 'median'
    elif args.method == 'DirectLFQ':
        if args.keep_missing:
            LOGGER.error('--keepMissing option not compatible with DirectLFQ')
            sys.exit(1)
        norm_manager = DirectlfqNormalizer(conn)
        precursor_normalization_method = 'median'
        protein_normalization_method = 'DirectLFQ'
    else:
        LOGGER.error(f'"{args.method}" is an unknown normalization method!')
        sys.exit(1)

    if not norm_manager.normalize():
        sys.exit(1)

    # delete existing normalized values
    cur = conn.cursor()
    LOGGER.info('Setting existing precursor normalizedArea values to NULL.')
    cur.execute('UPDATE precursors SET normalizedArea = NULL')
    LOGGER.info('Setting existing protein normalizedAbundance values to NULL.')
    cur.execute('UPDATE proteinQuants SET normalizedAbundance = NULL')
    conn.commit()

    # update precursor rows
    LOGGER.info('Updating precursor normalizedArea values...')
    cur = conn.cursor()
    prec_data = [(row.normalizedArea,
                  row.replicateId,
                  row.peptideId,
                  row.precursorCharge) for row in norm_manager.precursors.itertuples()]
    cur.executemany('''
                    UPDATE precursors
                        SET normalizedArea = ?
                    WHERE replicateId = ? AND
                          peptideId = ? AND
                          precursorCharge = ? ;''',
                    prec_data)
    conn.commit()
    LOGGER.info('Done updating precursor normalizedArea values.')

    # insert or update proteinQuant rows
    protein_query = '''
        INSERT INTO proteinQuants (replicateId, proteinId, normalizedAbundance)
        VALUES (?, ?, ?)
        ON CONFLICT(replicateId, proteinId) DO UPDATE SET normalizedAbundance = ?
        '''
    LOGGER.info('Updating protein normalizedAbundance values...')
    cur = conn.cursor()
    for row in norm_manager.proteins.itertuples():
        cur.execute(protein_query, (row.replicateId, row.proteinId, row.normalizedAbundance,
                                    row.normalizedAbundance))
    conn.commit()
    LOGGER.info('Done updating protein normalizedAbundance values.')

    # get commands previously run on db
    cur = conn.cursor()
    cur.execute('SELECT value FROM metadata WHERE key == "command_log"')
    previous_commands = cur.fetchall()
    if len(previous_commands) == 0:
        LOGGER.warning('Missing command_log metadata entry!')
        previous_commands = 'MISSING_COMMAND_LOG\n'
    else:
        previous_commands = previous_commands[0][0] + '\n'
    current_command = ' '.join(sys.argv)

    # Update normalization method in metadata
    LOGGER.info('Updating metadata...')
    metadata = {'Normalization time': datetime.now().strftime(METADATA_TIME_FORMAT),
                'precursor_normalization_method': precursor_normalization_method,
                'protein_normalization_method': protein_normalization_method,
                'is_normalized': 'True',
                'Normalization command': current_command,
                'command_log': previous_commands + current_command}
    for key, value in metadata.items():
        conn = update_meta_value(conn, key, value)

    conn.close()


def main():
    LOGGER.warning('Calling this script directly is deprecated. Use "dia_qc normalize" instead.')
    _main(parse_args(sys.argv[1:]))


if __name__ == '__main__':
    main()
<|MERGE_RESOLUTION|>--- conflicted
+++ resolved
@@ -14,9 +14,10 @@
 
 COMMAND_DESCRIPTION = 'Perform DirectLFQ or median normalization on batch database.'
 
-<<<<<<< HEAD
-def main():
-    parser = argparse.ArgumentParser(description='Perform DirectLFQ or median normalization on batch database.')
+
+def parse_args(argv, prog=None):
+    parser = argparse.ArgumentParser(prog=prog, description=COMMAND_DESCRIPTION)
+
     norm_settings = parser.add_argument_group('Normalization settings')
     norm_settings.add_argument('-m', '--method', choices=['DirectLFQ', 'median'], default='DirectLFQ',
                                help='Normalization method to use. Default is "DirectLFQ"')
@@ -24,13 +25,7 @@
                                help="Don't exclude precursors which are missing in 1 or more "
                                     "replicates from normalization. This option is only compabable "
                                     "with median normalization.")
-=======
 
-def parse_args(argv, prog=None):
-    parser = argparse.ArgumentParser(prog=prog, description=COMMAND_DESCRIPTION)
-    parser.add_argument('-m', '--method', choices=['DirectLFQ', 'median'], default='DirectLFQ',
-                        help='Normalization method to use. Default is "DirectLFQ"')
->>>>>>> 768f1cbb
     exclude_args = parser.add_argument_group('Filter replicates',
                                              'Add replicates or projects to exclude from normalization. '
                                              'The replicates.includeRep value will simply be set to FALSE '
