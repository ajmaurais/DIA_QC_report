name: Run Python Unittests

on:
  push:
    branches:
      - dev

jobs:
  test:
    runs-on: ubuntu-latest

    steps:
      - name: Check out the code
        uses: actions/checkout@v3

      - name: Set up Python
        uses: actions/setup-python@v4
        with:
          python-version: '3.12'  # or your version

      - name: Install dependencies
        run: |
          python -m pip install --upgrade pip
          pip install .

      - name: Run unittests
<<<<<<< HEAD
        run: python run_parallel_tests.py --render --verbose tests/test_*.py
=======
        run: cd tests && python run_parallel_tests.py --verbose
>>>>>>> bdec6d92
<|MERGE_RESOLUTION|>--- conflicted
+++ resolved
@@ -24,8 +24,4 @@
           pip install .
 
       - name: Run unittests
-<<<<<<< HEAD
-        run: python run_parallel_tests.py --render --verbose tests/test_*.py
-=======
-        run: cd tests && python run_parallel_tests.py --verbose
->>>>>>> bdec6d92
+        run: cd tests && python run_parallel_tests.py --verbose