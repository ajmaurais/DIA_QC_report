
import sys
import argparse
import sqlite3
import json
import os
import logging
from datetime import datetime
from csv import DictReader as CsvDictReader
import re
from enum import Enum

import pandas as pd
from jsonschema import validate, ValidationError

logging.basicConfig(
    level=logging.INFO, format='%(asctime)s - %(filename)s %(funcName)s - %(levelname)s: %(message)s'
)
LOGGER = logging.getLogger()

# sample metadata json schema
METADATA_SCHEMA = {
    'type': 'object',
    'additionalProperties': {
        'type': 'object',
        'additionalProperties': {
            'oneOf': [ {'type': 'string'}, {'type': 'number'} ]
        },
        'minProperties': 1
    },
    'minProperties': 1
}


TIME_FORMAT = '%m/%d/%Y %H:%M:%S'

SCHEMA = [
'''
CREATE TABLE replicates (
    replicateId INTEGER PRIMARY KEY,
    replicate TEXT NOT NULL,
    project TEXT NOT NULL,
    acquiredTime BLOB NOT NULL,
    acquiredRank INTEGER NOT NULL,
    ticArea REAL NOT NULL,
    UNIQUE(replicate, project) ON CONFLICT FAIL
)''',
'''
CREATE TABLE precursors (
    replicateId INTEGER NOT NULL,
    peptide VARCHAR(60),
    modifiedSequence VARCHAR(200) NOT NULL,
    precursorCharge INTEGER NOT NULL,
    precursorMz REAL,
    averageMassErrorPPM REAL,
    totalAreaFragment REAL,
    totalAreaMs1 REAL,
    normalizedArea REAL,
    rt REAL,
    minStartTime REAL,
    maxEndTime REAL,
    maxFwhm REAL,
    libraryDotProduct REAL,
    isotopeDotProduct REAL,
    PRIMARY KEY (replicateId, modifiedSequence, precursorCharge),
    FOREIGN KEY (replicateId) REFERENCES replicates(replicateId)
)''',
'''
CREATE TABLE sampleMetadata (
    replicateId INTEGER NOT NULL,
    annotationKey TEXT NOT NULL,
    annotationValue TEXT,
    annotationType VARCHAR(6) CHECK( annotationType IN ('BOOL', 'INT', 'FLOAT', 'STRING')) NOT NULL DEFAULT 'STRING',
    FOREIGN KEY (replicateId) REFERENCES replicates(replicateId)
)
''',
'''
CREATE TABLE metadata (
    key TEXT NOT NULL,
    value TEXT,
    PRIMARY KEY (key)
)
''',
'''
CREATE TABLE proteins (
    proteinId INTEGER PRIMARY KEY,
    accession VARCHAR(25),
    name VARCHAR(50) UNIQUE,
    description VARCHAR(200)
)
''',
'''
CREATE TABLE proteinQuants (
    replicateId INTEGER NOT NULL,
    proteinId INTEGER NOT NULL,
    abundance REAL,
    normalizedAbundance REAL,
    PRIMARY KEY (replicateId, proteinId),
    FOREIGN KEY (replicateId) REFERENCES replicates(replicateId),
    FOREIGN KEY (proteinId) REFERENCES proteins(proteinId)
)
''',
'''
CREATE TABLE peptideToProtein (
    proteinId INTEGER NOT NULL,
    modifiedSequence VARCHAR(200) NOT NULL,
    PRIMARY KEY (modifiedSequence, proteinId),
    FOREIGN KEY (proteinId) REFERENCES proteins(proteinId)
)
'''
]

PRECURSOR_QUALITY_REQUIRED_COLUMNS = {'ReplicateName': 'replicateName',
                                      'ProteinAccession': 'proteinAccession',
                                      'ProteinName': 'proteinName',
                                      'ModifiedSequence': 'modifiedSequence',
                                      'Peptide': 'peptide',
                                      'ModifiedSequence': 'modifiedSequence',
                                      'PrecursorCharge': 'precursorCharge',
                                      'PrecursorMz': 'precursorMz',
                                      'AverageMassErrorPPM': 'averageMassErrorPPM',
                                      'TotalAreaFragment': 'totalAreaFragment',
                                      'TotalAreaMs1': 'totalAreaMs1',
                                      'NormalizedArea': 'normalizedArea',
                                      'BestRetentionTime': 'rt',
                                      'MinStartTime': 'minStartTime',
                                      'MaxEndTime': 'maxEndTime',
                                      'MaxFwhm': 'maxFwhm',
                                      'LibraryDotProduct': 'libraryDotProduct',
                                      'IsotopeDotProduct': 'isotopeDotProduct'}

PRECURSOR_QUALITY_COLUMNS = ['replicateId', 'peptide', 'modifiedSequence', 'precursorCharge',
                             'precursorMz', 'averageMassErrorPPM', 'totalAreaFragment',
                             'totalAreaMs1', 'normalizedArea', 'rt', 'minStartTime',
                             'maxEndTime', 'maxFwhm', 'libraryDotProduct', 'isotopeDotProduct']

REPLICATE_QUALITY_REQUIRED_COLUMNS = {'Replicate': 'replicate',
                                      'AcquiredTime': 'acquiredTime',
                                      'TicArea': 'ticArea'}

PROTEIN_QUANTS_REQUIRED_COLUMNS = {'ProteinAccession': 'accession',
                                   'Protein': 'name',
                                   'ProteinDescription': 'description',
                                   'ReplicateName': 'replicateName',
                                   'ProteinAbundance': 'abundance'}

def _initialize(fname):
    ''' Initialize empty database with SCHEMA '''
    conn = sqlite3.connect(fname)
    cur = conn.cursor()
    for command in SCHEMA:
        try:
            cur.execute(command)
        except sqlite3.OperationalError as e:
            raise RuntimeError(f'Error running command: {command}')

    conn.commit()
    return conn


NA_RE = re.compile('^(NA|NULL|#N/A|NaN)$')
BOOL_RE = re.compile('^(true|True|TRUE|false|FALSE|False)$')
INT_RE = re.compile('^[+\-]?\d+$')
FLOAT_RE = re.compile('^[+\-]?(\d+(.\d*)?|.\d+|\d+(.\d*)?[eE][+\-]?\d+)$')


class Dtype(Enum):
    NULL=0
    BOOL=1
    INT=2
    FLOAT=3
    STRING=4

    def __str__(self):
        return self.name

    def __lt__(self, rhs):
        if type(rhs) == type(self):
            return self.value < rhs.value

        raise ValueError(f'Cannot compare {type(self)} to {type(rhs)}!')


    def __ge__(self, rhs):
        if type(rhs) == type(self):
            return self.value >= rhs.value

        raise ValueError(f'Cannot compare {type(self)} to {type(rhs)}!')

    @staticmethod
    def infer_type(s):
        '''
        Infer datatype for string.

        Parameters
        ----------
        s: str
            The string to test.

        Returns
        -------
        Dtype object
        '''
        if s == '' or NA_RE.search(s):
            return Dtype.NULL
        if BOOL_RE.search(s):
            return Dtype.BOOL
        if INT_RE.search(s):
            return Dtype.INT
        if FLOAT_RE.search(s):
            return Dtype.FLOAT
        return Dtype.STRING
    

def read_metadata(fname, metadata_format=None):
    '''
    Read sample metadata file and format dataframe to be added to sampleMetadata table.

    Parameters
    ----------
    fname: str
        The path to the metadata file.
    metadata_format: str
        One of ('tsv', 'json')

    Returns
    -------
    df: pd.DataFrame
        The sample metadata dataframe.
    '''
    if metadata_format:
        _format = metadata_format
    else:
        _format = os.path.splitext(fname)[1][1:]

    if _format == 'tsv':
        with open(fname, 'r') as inF:
            data = list(CsvDictReader(inF, delimiter='\t'))
    elif _format == 'json':
        with open(fname, 'r') as inF:
            data = json.load(inF)
            try:
                validate(data, METADATA_SCHEMA)
            except ValidationError as e:
                raise ValidationError(f'Invalid metadata format:\n{e.message}')

            # reshape data to so it can be converted into a DataFrame
            data = [{'Replicate':k} | v for k, v in data.items()]
    else:
        raise ValueError(f'Unknown metadata file format: {_format}')

    df = pd.DataFrame(data)
    df['Replicate'] = df['Replicate'].apply(lambda x: os.path.splitext(x)[0])
    
    # pivot longer
    df = pd.melt(df, id_vars=['Replicate'], var_name='annotationKey', value_name='annotationValue',
                 value_vars=[x for x in list(df.columns) if x != 'Replicate'])
    
<<<<<<< HEAD
    # determine annotationKey types
    df['annotationType'] = df['annotationValue'].apply(lambda x: Dtype.infer_type(x))
=======
    # determine annotationValue types
    df['annotationType'] = df['annotationValue'].apply(lambda x: infer_type(x))
>>>>>>> 7e6e796d
    df['annotationValue'] = df.apply(lambda x: pd.NA if x.annotationType is Dtype.NULL else x.annotationValue, axis=1)
    types=dict()
    for annotationKey, group in df.groupby('annotationKey'):
        thisType = max(group['annotationType'].tolist())
        types[annotationKey] = str(Dtype.BOOL if thisType is Dtype.NULL else thisType)

    df['annotationType'] = df['annotationKey'].apply(lambda x: types[x])

    return df


def insert_program_metadata(conn, metadata):
    '''
    Insert multiple metadata key, value pairs into the metadata table.
    If the key already exists it is overwritten.

    Parameters
    ----------
    conn: sqlite3.Connection:
        Database connection.
    metadata: dict
        A dict with key, value pairs.
    '''
    cur = conn.cursor()
    for key, value in metadata.items():
        cur.execute(f'''
            INSERT INTO metadata
                (key, value) VALUES ("{key}", "{value}")
            ON CONFLICT(key) DO UPDATE SET value = "{value}" ''')
    conn.commit()
    return conn


def update_acquired_ranks(conn):
    '''
    Populate acquiredRank column in replicates table.

    Parameters
    ----------
    conn: sqlite3.Connection:
        Database connection.
    '''

    replicates = pd.read_sql('SELECT replicateId, acquiredTime FROM replicates;', conn)

    # parse acquired times and add acquiredRank
    replicates['acquiredTime'] = replicates['acquiredTime'].apply(lambda x: datetime.strptime(x, TIME_FORMAT))
    ranks = [(rank, i) for rank, i in enumerate(replicates['acquiredTime'].sort_values().index)]
    replicates['acquiredRank'] = [x[0] for x in sorted(ranks, key=lambda x: x[1])]

    acquired_ranks = [(row.acquiredRank, row.replicateId) for row in replicates.itertuples()]
    cur = conn.cursor()
    cur.executemany('UPDATE replicates SET acquiredRank = ? WHERE replicateId = ?', acquired_ranks)
    conn.commit()

    insert_program_metadata(conn, {'replicates.acquiredRank updated': True})

    return conn


def update_metadata_dtypes(conn):
    '''
    Update metadata annotationType column to fix cases where
    two projects have a different annotationTypes for the same
    annotationKey. This function will consolidate conflicting
    types using the order in the Dtype Enum class.

    Parameters
    ----------
    conn: sqlite3.Connection:
        Database connection.
    '''

    # Consolidate differing annotationTypes
    types = pd.read_sql('SELECT DISTINCT annotationKey, annotationType FROM sampleMetadata;', conn)
    types['dtype'] = types['annotationType'].apply(lambda x: Dtype[x])
    types = types.groupby('annotationKey')['dtype'].max().apply(lambda x: str(x)).reset_index()
    types = [(row.dtype, row.annotationKey) for row in types.itertuples()]

    # Update database
    cur = conn.cursor()
    cur.executemany('UPDATE sampleMetadata SET annotationType = ? WHERE annotationKey = ?', types)
    conn.commit()

    return conn


def write_db(fname, replicates, precursors, protein_quants=None, sample_metadata=None,
             projectName=None, overwriteMode='error'):
    '''
    Write reports to precursor sqlite database.

    Parameters
    ----------
    fname: str
        The name of the database file.
    replicates: pd.DataFrame
        Replicates dataframe
    precursors: pd.DataFrame
        Precursors dataframe
    protein_quants: pd.DataFrame
        Long formatted protein quants dataframe (optional)
    sample_metadata: pd.DataFrame
        Metadata dataframe (optional)
    projectName: str
        The project name to use in the replicates table.
    overwriteMode: str
        Behavior when the output file already exists.
        Choices are 'error', 'overwrite', or 'append'

    Returns
    -------
    success: bool
        True if all operations were successful, false otherwise.
    '''

    # Metadata to add to db
    current_command = ' '.join(sys.argv)
    log_metadata = {'command_log': current_command}

    # Initialize database if applicable and get database connection
    conn = None
    append = False
    if os.path.isfile(fname):
        if overwriteMode == 'error':
            LOGGER.error(f'{fname} already exists. Use the --overwriteMode option to append or overwrite')
            return False
        elif overwriteMode == 'overwrite':
            LOGGER.warning(f'{fname} already exists. Overwriting...')
            os.remove(fname)
            conn = _initialize(fname)

        elif overwriteMode == 'append':
            conn = sqlite3.connect(fname)
            append = True

            # get commands previously run on database
            cur = conn.cursor()
            cur.execute('SELECT value FROM metadata WHERE key == "command_log"')
            log_metadata['command_log'] = f'{cur.fetchall()[0][0]}\n{log_metadata["command_log"]}'
        else:
            LOGGER.error(f'"{overwriteMode}" is an unknown overwriteMode!')
            return False
    else:
        conn = _initialize(fname)

    # create proteins table
    if protein_quants is not None:
        proteins = protein_quants[['name', 'accession', 'description']].drop_duplicates().reset_index(drop=True)
        proteinIndex = {r: i for i, r in zip(proteins['name'].index, proteins['name'])}

        # check that protein accessions in protein and precursor table match
        if set(proteins['name'].to_list()) != set(precursors['proteinName'].to_list()):
            LOGGER.error('Protein and precursor ProteinAccessions differ!')
            return False
    else:
        proteins = precursors[['proteinName', 'proteinAccession']].drop_duplicates().reset_index(drop=True)
        proteins = proteins.rename(columns={'proteinName': 'name', 'proteinAccession': 'accession'})
        proteins['description'] = None

    # if projectName is not specified, set it to project_(n + 1)
    if projectName is None:
        projects = pd.read_sql('SELECT DISTINCT project FROM replicates;', conn)
        projectName = f'project_{len(projects.index) + 1}'
    replicates['project'] = projectName

    # populate some metadata values not that we have the projectName
    log_metadata[f'Add {projectName} time'] = datetime.now().strftime(TIME_FORMAT)
    log_metadata[f'Add {projectName} command'] = current_command
    log_metadata['replicates.acquiredRank updated'] = False
    log_metadata[f'is_normalized'] = False # set this to False because we are adding unnormalized data

    # deal with existing replicates, proteins, and protein to precursor pairs
    if append:
        conn = sqlite3.connect(fname)

        cur = conn.cursor()
        cur.execute('SELECT DISTINCT project FROM replicates WHERE project = ?', (projectName,))
        existing_project = cur.fetchall()
        if len(existing_project) > 0:
            LOGGER.error(f'{projectName} already exists in db!')
            conn.close()
            return False

        # deal with existing replicates
        curReplicates = pd.read_sql('SELECT * FROM replicates;', conn)
        replicates.index = pd.RangeIndex(start=len(curReplicates.index),
                                         stop=len(curReplicates.index) + len(replicates.index),
                                         step=1)
        repIndex = {r: i for i, r in zip(replicates['replicate'].index, replicates['replicate'])}

        # deal with existing proteins
        curProteins = pd.read_sql('SELECT * FROM proteins;', conn)
        curProteinNames = set(curProteins['name'].to_list())
        proteins = proteins[proteins['name'].apply(lambda x: x not in curProteinNames)]
        proteins.index = pd.RangeIndex(start=len(curProteins.index),
                                       stop=len(curProteins.index) + len(proteins.index),
                                       step=1)
        proteinIndex = {r: i for i, r in zip(curProteins['proteinId'], curProteins['name'])}
        proteinIndex = {**proteinIndex, **{r: i for i, r in zip(proteins['name'].index, proteins['name'])}}

        # deal with existing protein to peptide pairs
        curPairs = pd.read_sql('''SELECT
                                    prot.name as proteinName, p.modifiedSequence
                                FROM peptideToProtein p
                                LEFT JOIN proteins prot ON prot.proteinId = p.proteinId;''',
                                conn)
        newPairs = pd.merge(curPairs, precursors[['proteinName', 'modifiedSequence']].drop_duplicates(),
                            how='right', indicator='exists')
        newPairs = newPairs[newPairs['exists'] == 'right_only']

    else:
        # make dict for replicateId column which links the replicate and precursor tables
        repIndex = {r: i for i, r in zip(replicates['replicate'].index, replicates['replicate'])}

        # make dict for proteinId column which links the protein and proteinQuants and precursor tables
        proteinIndex = {r: i for i, r in zip(proteins['name'].index, proteins['name'])}

        newPairs = precursors[['proteinName', 'modifiedSequence']].drop_duplicates()

    if protein_quants is None:
        protein_quants = precursors.groupby(['replicateName', 'proteinName'])['totalAreaFragment'].sum().reset_index()
        protein_quants = protein_quants.rename(columns={'proteinName': 'name',
                                                        'totalAreaFragment': 'abundance'})

    # add replicateId and proteinId columns to precursors and drop duplicate sequences
    protein_quants['replicateId'] = protein_quants['replicateName'].apply(lambda x: repIndex[x])
    protein_quants['proteinId'] = protein_quants['name'].apply(lambda x: proteinIndex[x])
    protein_quants = protein_quants[['replicateId', 'proteinId', 'abundance']]

    # add replicateId and proteinId columns to precursors and drop duplicate sequences
    precursors['replicateId'] = precursors['replicateName'].apply(lambda x: repIndex[x])
    precursors['proteinId'] = precursors['proteinName'].apply(lambda x: proteinIndex[x])
    precursors = precursors[PRECURSOR_QUALITY_COLUMNS].drop_duplicates()

    # add proteinId column and make peptideToProtein df
    newPairs['proteinId'] = newPairs['proteinName'].apply(lambda x: proteinIndex[x])
    peptideToProtein = newPairs[['proteinId', 'modifiedSequence']]

    peptideToProtein.to_sql('peptideToProtein', conn, if_exists='append', index=False)
    proteins.to_sql('proteins', conn, if_exists='append', index=True, index_label='proteinId')
    protein_quants.to_sql('proteinQuants', conn, index=False, if_exists='append')
    replicates.to_sql('replicates', conn, if_exists='append', index=True, index_label='replicateId')
    precursors.to_sql('precursors', conn, index=False, if_exists='append')

    if sample_metadata is not None:
        missing_metadata = [x for x in sample_metadata['Replicate'].drop_duplicates().to_list() if x not in repIndex]
        for rep in missing_metadata:
            LOGGER.warning(f'Metadata row: \"{rep}\" does not exist in replicate report!')

        sample_metadata = sample_metadata.loc[sample_metadata['Replicate'].apply(lambda x: x in repIndex),]

        sample_metadata['replicateId'] = sample_metadata['Replicate'].apply(lambda x: repIndex[x])
        sample_metadata = sample_metadata[['replicateId', 'annotationKey', 'annotationValue', 'annotationType']]
        sample_metadata.to_sql('sampleMetadata', conn, index=False, if_exists='append')

    conn = insert_program_metadata(conn, log_metadata)
    conn = update_acquired_ranks(conn)

    if append:
        conn = update_metadata_dtypes(conn)

    conn.close()
    return True


def main():
    parser = argparse.ArgumentParser(description='Generate QC_metrics an batch correction database from '
                                                 'Skyline precursor_quality and replicate_quality reports.')
    parser.add_argument('-m', '--metadata', default=None,
                        help='Annotations corresponding to each file.')
    parser.add_argument('--metadataFormat', default=None, choices=('json', 'tsv'),
                        help='Specify metadata file format. '
                             'By default the format is inferred from the file extension.')
    parser.add_argument('--proteins', default=None,
                        help='Long formatted protein abundance report. '
                              'If no protein report is given, proteins are quantified in the database '
                              'by summing all the precursors belonging to that protein.')
    parser.add_argument('-o', '--ofname', default='data.db3',
                        help='Output file name. Default is ./data.db3')
    parser.add_argument('--overwriteMode', choices=['error', 'overwrite', 'append'], default='error',
                        help='Behavior if output file already exists. '
                             'By default the script will exit with an error if the file already exists.')
    parser.add_argument('--projectName', default=None, help='Project name to use in replicates table.')
    parser.add_argument('replicates', help='Skyline replicate_report')
    parser.add_argument('precursors', help='Skyline precursor_report')
    args = parser.parse_args()

    # read annotations if applicable
    metadata = None
    if args.metadata is not None:
        try:
            metadata = read_metadata(args.metadata, args.metadataFormat)
        except (ValueError, ValidationError) as e:
            LOGGER.error(e)
            sys.exit(1)

    # read replicates
    replicates = pd.read_csv(args.replicates, sep='\t')
    replicates = replicates[REPLICATE_QUALITY_REQUIRED_COLUMNS.keys()]
    replicates = replicates.rename(columns=REPLICATE_QUALITY_REQUIRED_COLUMNS)
    replicates['acquiredRank'] = -1 # this will be updated later
    LOGGER.info('Done reading replicates table...')

    # read precursor quality report
    precursors = pd.read_csv(args.precursors, sep='\t')
    precursors = precursors.rename(columns=PRECURSOR_QUALITY_REQUIRED_COLUMNS)
    LOGGER.info('Done reading precursors table...')

    # read protein quants
    protein_quants = None
    if args.proteins:
        protein_quants = pd.read_csv(args.proteins, sep='\t')
        protein_quants = protein_quants.rename(columns=PROTEIN_QUANTS_REQUIRED_COLUMNS)
        protein_quants = protein_quants[PROTEIN_QUANTS_REQUIRED_COLUMNS.values()]
        LOGGER.info('Done reading proteins table...')

    # build database
    LOGGER.info('Writing database...')
    if not write_db(args.ofname, replicates, precursors,
                    protein_quants=protein_quants, sample_metadata=metadata,
                    projectName=args.projectName, overwriteMode=args.overwriteMode):
        LOGGER.error('Failed to create database!')
        sys.exit(1)
    LOGGER.info('Done writing database...')


if __name__ == '__main__':
    main()
<|MERGE_RESOLUTION|>--- conflicted
+++ resolved
@@ -256,18 +256,14 @@
     df = pd.melt(df, id_vars=['Replicate'], var_name='annotationKey', value_name='annotationValue',
                  value_vars=[x for x in list(df.columns) if x != 'Replicate'])
     
-<<<<<<< HEAD
-    # determine annotationKey types
+    # determine annotationValue types
     df['annotationType'] = df['annotationValue'].apply(lambda x: Dtype.infer_type(x))
-=======
-    # determine annotationValue types
-    df['annotationType'] = df['annotationValue'].apply(lambda x: infer_type(x))
->>>>>>> 7e6e796d
     df['annotationValue'] = df.apply(lambda x: pd.NA if x.annotationType is Dtype.NULL else x.annotationValue, axis=1)
     types=dict()
     for annotationKey, group in df.groupby('annotationKey'):
         thisType = max(group['annotationType'].tolist())
         types[annotationKey] = str(Dtype.BOOL if thisType is Dtype.NULL else thisType)
+        # types[annotationKey] = str(thisType)
 
     df['annotationType'] = df['annotationKey'].apply(lambda x: types[x])
 
